import os
import pathlib
from typing import Union, Sequence, Optional
import json
from packaging.version import parse as vparse
import numpy as np
import pandas as pd
import halotools as ht

from . import util
from .. import mocksurvey as ms


def lightcone(z_low, z_high, x_arcmin, y_arcmin,
              executable=None, umcfg=None, samples=1,
              photbands=None, keep_ascii_files=False,
              obs_mass_limit=8e8, true_mass_limit=0,
              outfilepath=None, outfilebase=None, id_tag=None,
              do_collision_test=False, ra=0.,
              dec=0., theta=0., rseed=None):

    # Predict/generate filenames
    fake_id = "_tmp_file_made_by_mocksurvey_lightcone_"
    args = [z_low, z_high, x_arcmin, y_arcmin, samples, id_tag, fake_id]
    files, moved_files = util.generate_lightcone_filenames(
        args, outfilepath, outfilebase)
    # Check prerequisites
    assert(vparse(ht.__version__) >= vparse("0.7dev"))
    if not ms.UVISTAConfig().are_all_files_stored():
        raise ValueError("You have not specified paths to all "
                         "UltraVISTA data. "
                         "Please use UVISTAConfig('path/to/dir').auto_add()")
    if not ms.UMConfig().is_lightcone_ready():
        raise ValueError("You must set paths to the lightcone executable and"
                         " config files via UMConfig('path/to/dir').set_light"
                         "cone_executable/config('path/to/file')")

    if executable is None:
        executable = ms.UMConfig().get_lightcone_executable()
    if umcfg is None:
        umcfg = ms.UMConfig().get_lightcone_config()

    # Execute the lightcone code in the UniverseMachine package
    if util.execute_lightcone_code(
            *args[:4], executable, umcfg, samples, id_tag=fake_id,
            do_collision_test=do_collision_test,
            ra=ra, dec=dec, theta=theta, rseed=rseed):
        raise RuntimeError("lightcone code failed")

    # Move lightcone files to their desired locations
    pathlib.Path(moved_files[0]).parent.mkdir(parents=True, exist_ok=True)
    for origin, destination in zip(files, moved_files):
        pathlib.Path(origin).rename(destination)

    # Convert the enormous ascii file into a binary table + meta data
    for filename in moved_files:
        util.convert_ascii_to_npy_and_json(
            filename,
            remove_ascii_file=not keep_ascii_files, photbands=photbands,
            obs_mass_limit=obs_mass_limit, true_mass_limit=true_mass_limit)

    # If we used the id-tag functionality, update the config file
    try:
        ms.UMConfig().auto_add_lightcones()
    except ValueError:
        pass


def selected_lightcone(output_dir: str,
                       selector: Optional[object] = None,
                       input_dir: Union[str, object] = ".",
                       outfile: Optional[str] = None,
                       input_realization_index: Union[
                           str, int, Sequence[int]] = "all",
                       nblocks_per_dim: int = 1) -> None:
    """
    Take an input lightcone and perform a selection and optionally
    break it up into sky regions. The resulting lightcone is saved
    in a new directory.
    Parameters
    ----------
    output_dir : str
        Directory name to save the new lightcone. This directory goes
        into the default lightcone storage location, unless the path
        is explicit (starts with '.', '..', or '/') and already exists
    selector : LightConeSelector (default taken from meta data)
        Specifies the lightcone selection function
    input_dir : str | LightConeConfig
        Directory of the input lightcone
    outfile : str (default=None)
        Base of output file names. By default, use the same naming
        convention as the input lightcone
    input_realization_index : int | str | array-like (default="all")
        Specify realization index(es) from the input to create
        the selected lightcone(s). All realizations used by default
    nblocks_per_dim : int (default=1)
        Integer greater than 1 will break up the lightcone into
        data into nblocks_per_dim^2 different equal-sized sky regions

    Returns
    -------
    None (files are written)
    """
    if not ms.util.explicit_path(output_dir, assert_dir=True):
        output_dir = os.path.join(ms.UMConfig().config["data_dir"],
                                  "lightcones", output_dir)
        pathlib.Path(output_dir).mkdir(parents=True)
    if isinstance(input_dir, ms.LightConeConfig):
        config = input_dir
        input_dir = config.config["data_dir"]
    else:
        input_dir = os.path.abspath(input_dir)
        config = ms.LightConeConfig(input_dir, is_temp=True)
    with ms.util.suppress_stdout():
        config.auto_add()
    if selector is None:
        selector = ms.util.selector_from_meta(config.load_meta(0))

    nblocks = nblocks_per_dim ** 2
    if input_realization_index == "all":
<<<<<<< HEAD
        input_realization_index = range(len(config.config["files"]))
=======
        input_realization_index = len(config.config["files"])
>>>>>>> d8d22ac9
    input_realization_index = np.atleast_1d(input_realization_index)

    assert isinstance(nblocks_per_dim, int)
    assert input_realization_index.dtype.kind == "i"

    for index in input_realization_index:
        num = f"_{index}" if len(input_realization_index) > 1 else ""
        base_fn = f"{config.config['files'][index]}"[:-4] \
            if outfile is None else f"{outfile}{num}"
        base_fn = os.path.join(output_dir, base_fn)

        cat, meta = config.load(index)
        cat = cat[selector(cat)]
        block_digits = selector.block_digitize(cat, (nblocks_per_dim,
                                                     nblocks_per_dim))
        for i in range(nblocks):
            num = f"-{i}" if nblocks > 1 else ""
            phot_fn = f"{base_fn}{num}.npy"
            meta_fn = f"{base_fn}{num}.json"

            mask = block_digits == i
            cat_block = cat[mask]

            selector_num = max([1, *(int(key.split("_")[-1]) + 1
                                     for key in meta.keys()
                                     if key.startswith("selector_"))])
            np.save(phot_fn, cat_block)
            json.dump({**meta, f"selector_{selector_num}":
                       repr(selector)}, open(meta_fn, "w"), indent=4)


def neighbor_spectrum(input_dir: str = ".",
                      input_realization_index: Union[
                          str, int, Sequence[int]] = "all",
                      make_specmap: bool = False):
    """
    Take an input lightcone and perform a selection and optionally break it
    up into sky regions. The resulting data is saved in the same directory,
    but with the same names, but with extensions '.spec' and '.specprop'
    Parameters
    ----------
    input_dir : str | LightConeConfig
        Directory of the lightcone
    input_realization_index : int | str | array-like (default="all")
        Specify realization index(es) from the input to create
        the selected lightcone(s). All realizations used by default
    make_specmap : bool (default=False)
        If True, binary files of the raw synthetic spectra will be
        written ('.spec' extension) in addition to the spectral
        property files ('.specprop' extension)

    Returns
    -------
    None (files are written)
    """
    if isinstance(input_dir, ms.LightConeConfig):
        config = input_dir
        input_dir = config.config["data_dir"]
    else:
        config = ms.LightConeConfig(input_dir, is_temp=True)
    with ms.util.suppress_stdout():
        config.auto_add()

    if input_realization_index == "all":
<<<<<<< HEAD
        input_realization_index = range(len(config.config["files"]))
=======
        input_realization_index = len(config.config["files"])
>>>>>>> d8d22ac9
    input_realization_index = np.atleast_1d(input_realization_index)

    assert input_realization_index.dtype.kind == "i"

    for index in input_realization_index:
        base_fn = f"{config.config['files'][index]}"[:-4]
        base_fn = os.path.join(input_dir, base_fn)

        phot_fn = f"{base_fn}.npy"
        meta_fn = f"{base_fn}.json"
        prop_fn = f"{base_fn}.specprop"
        spec_fn = f"{base_fn}.spec"

        cat, meta = config.load(index)
        ngal = len(cat)
        meta = util.metadict_with_spec(meta, ngal)

        nfinder = NeighborSeanSpecFinder(cat)
        nearest = nfinder.find_nearest_specid(
            num_nearest=6, bestcolor=True)

        json.dump(meta, open(meta_fn, "w"), indent=4)
        np.save(prop_fn, nfinder.specprops(nearest))
        os.rename(prop_fn + ".npy", prop_fn)
        if make_specmap:
            nfinder.write_specmap(spec_fn, nearest,
                                  corr="mass", progress=True)


class UVData:
    def __init__(self, photbands=None):
        self.photbands = util.get_photbands(photbands)
        self.names = ["M_" + key.upper() for key in self.photbands]

        # Load UltraVISTA columns: mass, sSFR_UV, redshift, mass-to-light
        (self.z, self.logm, self.logssfr_uv,
         self.abs_mag, self.id) = self.load_uvista()

    @property
    def m2l(self):
        return self.logm[:, None] + self.abs_mag.values / 2.5

    def load_uvista(self):
        uvista_cat = ms.UVISTAConfig(photbands=self.photbands).load()

        z = uvista_cat["redshift"].values
        logm = uvista_cat["logm"].values
        logssfr_uv = (np.log10(uvista_cat["sfr_uv"])
                      - uvista_cat["logm"]).values
        abs_mag = pd.DataFrame({
            name[-1].lower(): uvista_cat[name].values for name in self.names})
        # m2l = np.array([logm + uvista_cat[name].values / 2.5
        #                         for name in self.names]).T
        uvista_id = uvista_cat["id"].values

        return z, logm, logssfr_uv, abs_mag, uvista_id


class UMData:
    def __init__(self, umhalos, uvdat=None, snapshot_redshift=None,
                 nwin=501, dz=0.05, seed=None):
        """
        This is just a namespace of UniverseMachine observables
        used in the mass-to-light ratio fitting process.

        Parameters
        ----------
        umhalos : dictionary or structured array
            Must contain the columns 'obs_sm', 'obs_sfr', 'redshift'
        uvdat
        snapshot_redshift
        nwin
        dz
        seed : int | None
            Don't bother setting this. You cannot set a seed for
            halotools.empirical_models.conditional_abunmatch()...
        """
        self.seed = seed
        self.uvdat = uvdat
        self.snapshot_redshift = snapshot_redshift
        self.nwin = nwin
        self.dz = dz
        if self.uvdat is None:
            self.uvdat = UVData()

        # Extract UniverseMachine columns: mass, sSFR, and redshift
        self.logm = np.log10(umhalos["obs_sm"])
        self.logssfr = np.log10(umhalos["obs_sfr"]) - self.logm
        if snapshot_redshift is None:
            # default functionality: assume redshift column is in lightcone
            self.z = umhalos["redshift"]
        else:
            self.z = np.full_like(self.logm, snapshot_redshift)

        # Setup default values (usually None) for the properties
        try:
            self._abs_mag = pd.DataFrame(
                {band: umhalos[f"m_{band}"] - umhalos["distmod"]
                 for band in self.uvdat.photbands})
        except (KeyError, ValueError):
            self._abs_mag = None
        try:
            self._logssfr_uv = np.log10(umhalos["sfr_uv"]
                                        / umhalos["obs_sm"])
        except (KeyError, ValueError):
            self._logssfr_uv = None

    @property
    def m2l(self):
        return self.logm[:, None] + self.abs_mag.values / 2.5

    # Map UniverseMachine sSFR --> sSFR_UV via abundance matching
    @property
    def logssfr_uv(self):
        if self._logssfr_uv is not None:
            return self._logssfr_uv
        if self.snapshot_redshift is None:
            self._logssfr_uv = util.cam_binned_z(
                        m=self.logm,
                        z=self.z, prop=self.logssfr,
                        m2=self.uvdat.logm,
                        z2=self.uvdat.z,
                        prop2=self.uvdat.logssfr_uv,
                        nwin=self.nwin, dz=self.dz,
                        seed=self.seed)
        else:
            self._logssfr_uv = util.cam_const_z(
                        m=self.logm,
                        prop=self.logssfr,
                        m2=self.uvdat.logm,
                        prop2=self.uvdat.logssfr_uv,
                        z2=self.uvdat.z,
                        z_avg=self.snapshot_redshift, dz=self.dz)
        return self._logssfr_uv

    # Map (redshift, sSFR_UV) --> (mass-to-light,) via Random Forest
    @property
    def abs_mag(self):
        if self._abs_mag is None:
            with ms.util.temp_seed(self.seed):
                self._abs_mag = self.fit_mass_to_light()
        return self._abs_mag

    def fit_mass_to_light(self):
        from sklearn import ensemble

        s = np.isfinite(self.uvdat.logssfr_uv)
        x = np.array([self.uvdat.logssfr_uv,
                      self.uvdat.z]).T
        y = self.uvdat.m2l

        regressor = ensemble.RandomForestRegressor(n_estimators=10)
        regressor.fit(x[s], y[s])

        s = np.isfinite(self.logssfr_uv)
        x = np.array([self.logssfr_uv, self.z]).T
        y = regressor.predict(x[s])

        abs_mag = np.full((x.shape[0], y.shape[1]), np.nan, np.float32)
        abs_mag[s] = 2.5 * (y - np.asarray(self.logm)[s, None])
        return pd.DataFrame(abs_mag, columns=self.uvdat.photbands)


class SeanSpecStacker:
    def __init__(self, uvista_z, uvista_id):
        self.config = ms.SeanSpectraConfig()
        self.wave = self.config.wavelength()
        self.specid = self.config.specid()
        self.isnan = self.config.isnan()
        self.get_specmap = self.config.specmap()

        redshifts = pd.DataFrame(dict(
                        z=uvista_z,
                        uvista_idx=np.arange(len(uvista_z))),
                        index=uvista_id)
        fullmapper = pd.DataFrame(dict(
                        idx=np.arange(len(self.specid)),
                        hex=[hex(s) for s in self.specid]),
                        index=self.specid)
        self.mapper = pd.merge(fullmapper.iloc[~self.isnan], redshifts,
                               left_index=True, right_index=True)

    def avg_spectrum(self, specids, lumcorr, redshift, cosmo=None,
                     return_each_spec=False):
        if cosmo is None:
            cosmo = ms.bplcosmo
        idx = self.id2idx_specmap(specids)
        z = self.id2redshift(specids)

        lumcorr = (lumcorr * (1+z) / (1+redshift) *
                   (cosmo.luminosity_distance(z).value /
                    cosmo.luminosity_distance(redshift).value)**2)

        specs = self.get_specmap()[idx, :] * lumcorr[:, None]
        waves = self.wave[None, :] / (1 + z[:, None])
        truewave = self.wave / (1 + redshift)

        eachspec = []
        for spec, wave in zip(specs, waves):
            eachspec.append(np.interp(truewave, wave, spec,
                                      left=np.nan, right=np.nan))
        avgspec = np.mean(eachspec, axis=0)
        if return_each_spec:
            return avgspec, eachspec
        else:
            return avgspec

    def id2redshift(self, uvista_id):
        return np.reshape(self.mapper["z"].loc[
                        np.ravel(uvista_id)].values, np.shape(uvista_id))

    def id2idx_uvista(self, uvista_id):
        return np.reshape(self.mapper["uvista_idx"].loc[
                        np.ravel(uvista_id)].values, np.shape(uvista_id))

    def id2idx_specmap(self, uvista_id):
        return np.reshape(self.mapper["idx"].loc[
                        np.ravel(uvista_id)].values, np.shape(uvista_id))


class NeighborSeanSpecFinder:
    def __init__(self, umhalos, photbands=None, snapshot_redshift=None,
                 nwin=501, dz=0.05, seed=None):
        self.uvdat = UVData(photbands=photbands)
        self.umdat = UMData(umhalos, uvdat=self.uvdat,
                            snapshot_redshift=snapshot_redshift,
                            nwin=nwin, dz=dz, seed=seed)
        self.stacker = SeanSpecStacker(self.uvdat.z,
                                       self.uvdat.id)

    def id2redshift(self, uvista_id):
        return self.stacker.id2redshift(uvista_id)

    def id2idx_uvista(self, uvista_id):
        return self.stacker.id2idx_uvista(uvista_id)

    def id2idx_specmap(self, uvista_id):
        return self.stacker.id2idx_specmap(uvista_id)

    def avg_spectrum(self, specids, lumcorr, redshift, cosmo=None):
        return self.stacker.avg_spectrum(specids, lumcorr, redshift,
                                         cosmo=cosmo)

    def write_specmap(self, outfile, neighbor_id, ummask=None,
                      cosmo=None, corr="mass", verbose=1, progress=True):
        if ummask is None:
            ummask = np.ones(self.umdat.z.shape, dtype=bool)
        if isinstance(progress, str):
            assert progress.lower() == "notebook", f"progress={progress}" \
                ". Must be one of {{True, False, 'notebook'}}"
            import tqdm.notebook as tqdm
            iterator = tqdm.trange
        elif progress:
            import tqdm
            iterator = tqdm.trange
        else:
            iterator = range
        assert (corr is None or corr == "mass" or corr == "lum"), \
            f"corr={corr}. Must be one of {{None, 'mass', 'lum'}}"

        redshift = self.umdat.z[ummask]
        f = np.memmap(outfile, self.stacker.get_specmap().dtype, "w+",
                      shape=(len(redshift), len(self.stacker.wave)))

        if np.ndim(neighbor_id) == 1:
            neighbor_id = np.asarray(neighbor_id)[:, None]

        if corr is None:
            masscorr = np.ones_like(neighbor_id)
        elif corr == "mass":
            masscorr = self.masscorr(neighbor_id, ummask=ummask)
        elif corr == "lum":
            masscorr = self.lumcorr(neighbor_id, ummask=ummask)
        else:
            raise AssertionError()

        for i in iterator(len(neighbor_id)):
            f[i] = self.avg_spectrum(neighbor_id[i], masscorr[i],
                                     redshift[i], cosmo=cosmo)

    def find_nearest_specid(self, num_nearest=6, bestcolor=True,
                            metric_weights=None, ummask=None, verbose=1):
        """
        Default metric_weights = [1/1.0, 1/0.5, 1/2.0]
        Specifies weights for logM, logsSFR_UV, redshift
        """
        if not num_nearest:
            return None
        from sklearn import neighbors
        num_nearest = int(num_nearest)
        if metric_weights is None:
            metric_weights = [1/1.0, 1/0.5, 1/2.0]
        if ummask is None:
            ummask = np.ones(self.umdat.z.shape, dtype=bool)

        # Select UltraVISTA galaxies with simulated spectra
        specid = ms.SeanSpectraConfig().specid()[
            ~ms.SeanSpectraConfig().isnan()]
        uvsel = np.isin(self.uvdat.id, specid)
        # Instantiate the nearest-neighbor regressor with metric
        # d^2 = (logM/1)^2 + (logsSFR/0.75)^2 + (z/2)^2
        reg = neighbors.NearestNeighbors(
                num_nearest,
                metric="wminkowski",
                metric_params=dict(w=metric_weights))

        # Predictors:
        uv_x = np.array([self.uvdat.logm,
                         self.uvdat.logssfr_uv,
                         self.uvdat.z]).T
        um_x = np.array([self.umdat.logm,
                         self.umdat.logssfr_uv,
                         self.umdat.z]).T
        uvsel &= np.isfinite(uv_x).all(axis=1)
        umsel = ummask
        assert np.isfinite(um_x).all()

        # Find nearest neighbor index --> SpecID
        reg.fit(uv_x[uvsel])
        if verbose:
            print("Assigning nearest-neighbor SpecIDs...")
        neighbor_index = reg.kneighbors(um_x[umsel])[1]
        if verbose:
            print("SpecIDs assigned successfully.")
        neighbor_id = np.full((len(self.umdat.logm), num_nearest), -99)
        neighbor_id[umsel] = self.uvdat.id[uvsel][neighbor_index]

        ans = neighbor_id[ummask]
        if bestcolor:
            ans = self.best_color(ans, ummask=ummask)  # .reshape(-1, 1)
        return ans

    def specprops(self, specid):
        """
        Return structured array of spectral properties derived from
        Sean's synthetic spectra
        Parameters
        ----------
        specid : array-like
            One-dimensional array containing the UltraVISTA ID of
            the galaxies to include in the returned array

        Returns
        -------
        propcat : structured array
            All spectral properties for each specified galaxy
        """
        props = self.stacker.config.load()
        props.index = props["id"].values
        props = props.loc[specid]

        dtypes = list(zip(props.columns.values, props.dtypes.values))
        propcat = np.empty(len(props), dtype=dtypes)
        for key in props.columns.values:
            propcat[key] = props[key]

        return propcat

    def lumcorr(self, spec_id, band=None, ummask=None):
        if ummask is None:
            ummask = np.ones(self.umdat.z.shape, dtype=bool)

        if band is None:
            available = self.uvdat.photbands
            band = available[-1]
            if "y" in available:
                band = "y"
            elif "j" in available:
                band = "j"
            elif "i" in available:
                band = "i"

        # Normalize specified photometric band
        uv_lum = 10 ** (-0.4 * self.uvdat.abs_mag[band].values)
        um_lum = 10 ** (-0.4 * self.umdat.abs_mag[band].values)

        # Return the correction factor, which is just a constant
        # we have to multiply into the stacked spectrum
        uv_lum = uv_lum[self.id2idx_uvista(spec_id)]
        um_lum = um_lum[(ummask, *[None, ]*(spec_id.ndim-1))]
        return um_lum / uv_lum

    def masscorr(self, spec_id, ummask=None):
        if ummask is None:
            ummask = np.ones(self.umdat.z.shape, dtype=bool)

        uv_logm = self.uvdat.logm[self.id2idx_uvista(spec_id)]
        um_logm = self.umdat.logm[(ummask, *[None, ]*(spec_id.ndim-1))]

        return 10 ** (um_logm - uv_logm)

    def best_color(self, spec_id, ummask=None):
        if ummask is None:
            ummask = np.ones(self.umdat.z.shape, dtype=bool)

        um_colors = -np.diff(self.umdat.abs_mag[ummask])
        nbr_colors = -np.diff(self.uvdat.abs_mag.values[
                                  self.id2idx_uvista(spec_id)])

        best_neighbor = (np.abs(um_colors[:, None, :] - nbr_colors)
                         ).sum(axis=2).argmin(axis=1)
        return spec_id[np.arange(len(spec_id)), best_neighbor]<|MERGE_RESOLUTION|>--- conflicted
+++ resolved
@@ -107,10 +107,9 @@
         pathlib.Path(output_dir).mkdir(parents=True)
     if isinstance(input_dir, ms.LightConeConfig):
         config = input_dir
-        input_dir = config.config["data_dir"]
     else:
-        input_dir = os.path.abspath(input_dir)
         config = ms.LightConeConfig(input_dir, is_temp=True)
+    input_dir = config.config["data_dir"]
     with ms.util.suppress_stdout():
         config.auto_add()
     if selector is None:
@@ -118,11 +117,7 @@
 
     nblocks = nblocks_per_dim ** 2
     if input_realization_index == "all":
-<<<<<<< HEAD
         input_realization_index = range(len(config.config["files"]))
-=======
-        input_realization_index = len(config.config["files"])
->>>>>>> d8d22ac9
     input_realization_index = np.atleast_1d(input_realization_index)
 
     assert isinstance(nblocks_per_dim, int)
@@ -180,18 +175,14 @@
     """
     if isinstance(input_dir, ms.LightConeConfig):
         config = input_dir
-        input_dir = config.config["data_dir"]
     else:
         config = ms.LightConeConfig(input_dir, is_temp=True)
+    input_dir = config.config["data_dir"]
     with ms.util.suppress_stdout():
         config.auto_add()
 
     if input_realization_index == "all":
-<<<<<<< HEAD
         input_realization_index = range(len(config.config["files"]))
-=======
-        input_realization_index = len(config.config["files"])
->>>>>>> d8d22ac9
     input_realization_index = np.atleast_1d(input_realization_index)
 
     assert input_realization_index.dtype.kind == "i"
